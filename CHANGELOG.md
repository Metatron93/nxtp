# NXTP Changelog

## Next Release

<<<<<<< HEAD
- [router] Cleanup prometheus collection
=======
# 0.0.99

- [txservice] Fix error parsing
>>>>>>> d34c6f9b

## 0.0.98

- [contracts] Set up Moonriver price oracle

## 0.0.97

- [contracts] Deploy gas price oracle on xdai

## 0.0.96

- [router/sdk] Fix gas price estimation

## 0.0.94

- [router] Delegate fee calc to chainreader
- [sdk] Integrate chainreader
- [txservice] Introduced provider syncing
- [router] Arbitrum `block.number` handling on cancel

## 0.0.93

- [router] Improved caching and auction response time
- [sdk, router] Add method to allow slippage in prepared amount
- [txservice] removed TransactionServiceFailure error, replaced with specific error types
- [subgraph] Add convenience fields for analytics subgraph
- [subgraph] Redeploy analytics subgraphs

## 0.0.92

- [utils] Add native asset decimals handling
- [utils] Fallback subgraph should order synced subgraphs first

## 0.0.91

- [sdk] Allow chainData to be passed in

## 0.0.90

- [router] use subgraphs form chainData default
- [sdk] fees estimation on sdk side
- [contracts] [router] use price oracle for optimism

## 0.0.89

- [router] Fix handling tracker

## 0.0.88

- [utils] Update default subgraph URIs

## 0.0.87

- [contracts] Add deploy script to package

## 0.0.86

- [contracts] Add artifacts to package

## 0.0.85

- [router] Add optimism fees using mainnet pricing
- [test-ui] Minor error fixes
- [router] Remove fees decimal conversion
- [txservice] `readTransaction` should use provider not signer
- [router] Improve logs and error contexts
- [router] Handle null case for getBlock

## 0.0.84

- [utils] Update `add-router` and `deploy-subgraph` scripts to include optimism
- [txservice] Remove min gas enforcement for optimism
- [router] Ensure handling tracker is pruned properly

## 0.0.83

- [router] Track handling transactions by status over block

## 0.0.82

- [router] Add time-delay for sender cancellations

## 0.0.81

- [sdk] Gelato support for Arbitrum
- [subgraph] subgraph lite for routers and sdk
- [subgraph] add sending tx count for explorer
- [router] update active transactions logs!minor

## 0.0.80

- [utils] Enforce minimum subgraph sync buffer
- [utils] Subgraph starts as synced

## 0.0.79

- [utils] Bump gas estimate
- [sdk] Remove hardcoded arbitrum gas limit

## 0.0.78

- [utils] Fix subgraph hasSynced logic

## 0.0.77

- [sdk] Hardcode gas limit for Arbitrum
- [ci] Fix 0.0.76 build
- [utils] Add extra gas reimbursement for fulfill for Gelato relayers

## 0.0.76

- [router] New Web3signer support
- [router] Fix logging level
- [sdk] fulfill response

## 0.0.75

- [contracts] Moonriver deployment

## 0.0.74

- [sdk] Integrate Gelato for fulfill relaying
- [contracts] Include `remove-router` hardhat task
- [sdk] SDK supports string `subgraph` in config

## 0.0.73

- [contracts] Deploy to mainnet

## 0.0.72

- [router/sdk] Fix fallback subgraph

## 0.0.71

- [router] Handle fulfill relay bugfix

## 0.0.70

- [router] Handle fulfill relay
- [router/sdk] Add subgraph fallbacks by default
- [test-ui] Fixes for test-ui based on feedback

## 0.0.69

- [sdk] Return fulfill fee from `getTransferQuote`

## 0.0.68

- [sdk] Fix build

## 0.0.67

- [sdk/router] Add fallback subgraph using multiple subgraph URIs
- [sdk-server] new sdk-server to interact with sdkBase on backend
- [subgraph] update structure to handle multiple networks subgraph deployment
- [integration] fix load testing

## 0.0.66

- [sdk] Fix signer instantiation
- [test-ui] Fix input params

## 0.0.65

- [router] Fix relayer fee threshold

## 0.0.64

- [sdk] SDK gas limit fix

## 0.0.63

- [sdk] Fix relayer fee issue

## 0.0.62

- [sdk] fix exchange amount
- [sdk] bump gas limit for Arbitrum
- [router] fix exchange amount

## 0.0.61

- [sdk] Add SDKBase class that does not use signer
- [contracts] Add PriceOracle to BSC
- [sdk] Add way to bypass messaging signer

## 0.0.58

- [subgraphs] Fix user typo
- [txservice] Sync chain providers
- [sdk] Estimate gas on fulfill for configured chains

## 0.0.57

- [txservice] Add nonce gap backfill in event that txcount backtracks
- [txservice] Curb gas spikes
- [sdk/router] Catch errors per chain in active tx subgraph poller
- [router] Fix estimate gas bug

## 0.0.56

- [subgraph] Use bware subgraph endpoints

## 0.0.55

- [sdk] Fix lower bound

## 0.0.54

- [contracts] Update default subgraphs

## 0.0.53

- [contracts] Redeploy to mainnets
- [utils] Update default subgraph URLs

## 0.0.52

- [sdk] Add sanity check for callTo parameter
- [sdk] update sdk constructor params structure again
- [router] perf subgraph buffer
- [contracts] Redeploy contracts to testnets

## 0.0.51

- [contracts] Final updates from auditor
- [contracts] Add price oracle contract
- [router] Estimate gas and add to fee on configured chains
- [contracts] Deploy on testnets

## 0.0.50

- [sdk] Hardcode estimated gas for xdai

## 0.0.49

- [txservice] Properly handle insufficient funds errors
- [router] Log gas when there is low balance
- [router] Properly default signature on admin cancel endpoint

## 0.0.48

- [txservice] Refactor
- [txservice] Add serial submit

## 0.0.47

- [utils] Attempt fix on trust wallet again final final.

## 0.0.46

- [sdk] Fix calldata encryption.
- [sdk] Subgraph buffer.
- [sdk] Fix dryRun.
- [sdk] Add Subgraph loop errors handling.
- [sdk] Change NxtpSDK constructor params.
- [router] Attempt to resolve expired receiver prepare transactions.

## 0.0.45

- [sdk] Attempt fix on trust wallet again.

## 0.0.44

- [sdk] Attempt fix on trust wallet again.

## 0.0.41

- [sdk] Attempt fix on trust wallet again.
- [sdk] Estimate gas on SDK transactions.
- [router] Serialize tx submission.

## 0.0.40

- [sdk] Fix xDai issue.

## 0.0.39

- [txservice] Serialize tx submission

## 0.0.38

- [sdk] Fix Arbitrum subgraph URL
- [router] Add onchain checks before sending txs
- [router] Fix subgraph status determinations
- [router] Fix bug where receipt could be undefined
- [router] Add tracker for in-progress metatxs
- [router] Hardcode gas limit

## 0.0.37

- [router] Retry getting subgraph sync status if not set by default

## 0.0.36

- [sdk] Attempt fix BSC issue.

## 0.0.35

- [sdk] Fix Trust Wallet-specific signing.

## 0.0.34

- [sdk] Fix Trust Wallet-specific signing.

## 0.0.33

- [sdk] Check subgraph sync status and block transfers if out of sync.
- [sdk] Make sync buffer configurable.

## 0.0.32

- [router] Cancel sender transaction if subgraph is out of sync.
- [router] Add admin endpoint to cancel sender txs.
- [utils,sdk,router,txservice] Add custom logger class.
- [contracts] Arbitrum deployment.
- [utils] Sanitize signatures.
- [test-ui] Router liquidity table.

## 0.0.31

- [router] Don't respond to bid if subgraphs are out of sync
- [router] Use `transactionId` in request contexts
- [test-ui] Use readable units for liquidity

## 0.0.30

- [router] Fix fantom subgraph url

## 0.0.29

- [router] Fix `undefined` handling of confirmations

## 0.0.28

- [subgraph] Add default URLs
- [router] Properly handle chain confirmation defaults

## 0.0.27

- [contracts] Deploy to FTM, BSC, MATIC, XDAI

## 0.0.26

- [contracts] Deploy to Avalanche Fuji
- [txservice] Overhaul for blockade monitoring

## 0.0.25

- [router] Fix bug in subgraph loop.

## 0.0.24

- [sdk] Use local clock for all time calcs.

## 0.0.22

- [sdk] Add back `connectMessaging` with proper functionality.

## 0.0.21

- [sdk] Add back `connectMessaging` with proper functionality.

## 0.0.20

- [test-ui] Router liquidity management UI.
- [test-ui] Test preferred router.
- [sdk] Use NTP time server instead of block time.

## 0.0.19

- [contracts] Updated deployments for all chains.
- [sdk] Add method to get historical transfers.

## 0.0.18

- [contracts] Deploy to Ropsten.
- [router] Cancel expired transfers.

## 0.0.17

- [router] Refactor router architecture.

## 0.0.16

- [sdk] Fix cancellation.
- [sdk] Change method name from `cancelExpired` to `cancel`.
- [sdk, router] Add `network` param for abstracting messaging configuration.
- [sdk] Rename `startTransfer` and `finishTransfer` to `prepareTransfer` and `fulfillTransfer`.

## 0.0.15

- [txservice] Fix in gas price for Optimism.
- [contracts] Deployments for Mumbai, Optimism Kovan, Arbitrum Rinkeby.

## 0.0.14

- [sdk] Add `transactionHash` to all applicable events.
- [contracts] Deploy to all chains.

## 0.0.13

- [sdk] Add subgraph to the frontend for transaction status tracking.

## 0.0.12

- [txservice] Bugfixes.

## 0.0.11

- [sdk] Fix for signature sending bug.
- [txservice] Fix for tx confirmed bug.
- [sdk] Add constructor param to skip setting up contract listeners.

## 0.0.10

- [router, sdk] Refactor error handling.
- [sdk] [#53](https://github.com/connext/nxtp/issues/53) Add `ReceiverPrepareSigned` event.
- [sdk] [#54](https://github.com/connext/nxtp/issues/54) Fix `finishTransfer` resolution.

## 0.0.9

- [sdk] Add methods to attach and detach listener.
- [sdk] Break up methods into `startTransfer` and `finishTransfer`.
- [router, sdk] Add getTransferQuote method and simulate auction request/response.

## 0.0.8<|MERGE_RESOLUTION|>--- conflicted
+++ resolved
@@ -2,13 +2,11 @@
 
 ## Next Release
 
-<<<<<<< HEAD
 - [router] Cleanup prometheus collection
-=======
+
 # 0.0.99
 
 - [txservice] Fix error parsing
->>>>>>> d34c6f9b
 
 ## 0.0.98
 
