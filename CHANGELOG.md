--- conflicted
+++ resolved
@@ -2,13 +2,11 @@
 
 ## Next Release
 
-<<<<<<< HEAD
 - [router] Improve logging, add waiting for safe confirmations when handling receiver cancelled
-=======
+
 ## 0.1.17
 
 - [router] Disable removeLiquidity through relayers
->>>>>>> 50b5d111
 
 ## 0.1.16
 
