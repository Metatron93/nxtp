--- conflicted
+++ resolved
@@ -2,19 +2,14 @@
 
 ## Next Release
 
-<<<<<<< HEAD
 - [router] Cleanup prometheus collection
-- [router] delegate fee calc to chainreader
-- [sdk] integrate chainreader
-- [txservice] introduced provider syncing
-=======
+
 ## 0.0.94
 
 - [router] Delegate fee calc to chainreader
 - [sdk] Integrate chainreader
 - [txservice] Introduced provider syncing
 - [router] Arbitrum `block.number` handling on cancel
->>>>>>> cbbf9b08
 
 ## 0.0.93
 
