--- conflicted
+++ resolved
@@ -2,14 +2,12 @@
 
 ## Next Release
 
-<<<<<<< HEAD
 - [sdk/router] Add fallback subgraph using multiple subgraph URIs
-=======
+
 ## 0.0.53
 
 - [contracts] Redeploy to mainnets
 - [utils] Update default subgraph URLs
->>>>>>> 526fe73d
 
 ## 0.0.52
 
