--- conflicted
+++ resolved
@@ -40,12 +40,8 @@
     "@connext/nxtp-sdk": "workspace:*",
     "@connext/nxtp-txservice": "workspace:*",
     "@connext/nxtp-utils": "workspace:*",
-<<<<<<< HEAD
     "dockerode": "^3.3.0",
     "ethers": "^5.4.4",
-=======
-    "ethers": "^5.4.6",
->>>>>>> 38810ce6
     "evt": "^1.10.1",
     "pino": "^6.13.0",
     "ts-node": "^10.2.0"
