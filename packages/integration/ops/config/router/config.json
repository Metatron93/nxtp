{
  "adminToken": "blahblah",
  "chainConfig": {
    "4": {
      "providers": ["https://rinkeby.infura.io/v3/eb53f642653046398d8209cf87fd18fa"],
      "confirmations": 1,
<<<<<<< HEAD
      "subgraph": "https://api.thegraph.com/subgraphs/name/connext/nxtp-rinkeby"
=======
      "subgraph": "http://172.17.0.1:8010/subgraphs/name/connext/nxtp",
      "transactionManagerAddress": "0x8CdaF0CD259887258Bc13a92C0a6dA92698644C0"
>>>>>>> c0247c95
    },
    "5": {
      "providers": ["https://goerli.infura.io/v3/eb53f642653046398d8209cf87fd18fa"],
      "confirmations": 1,
<<<<<<< HEAD
      "subgraph": "https://api.thegraph.com/subgraphs/name/connext/nxtp-goerli"
=======
      "subgraph": "http://172.17.0.1:9010/subgraphs/name/connext/nxtp",
      "transactionManagerAddress": "0x8CdaF0CD259887258Bc13a92C0a6dA92698644C0"
>>>>>>> c0247c95
    }
  },
  "logLevel": "info",
  "natsUrl": "nats://nats-test:4222",
  "authUrl": "http://auth-test:5040",
  "mnemonic": "truly festival gloom display alpha cool lift happy opinion army address fancy",
  "swapPools": [
    {
      "name": "TEST",
      "assets": [
        { "chainId": 4, "assetId": "0x9aC2c46d7AcC21c881154D57c0Dc1c55a3139198" },
        { "chainId": 5, "assetId": "0x8a1Cad3703E0beAe0e0237369B4fcD04228d1682" }
      ]
    }
  ]
}<|MERGE_RESOLUTION|>--- conflicted
+++ resolved
@@ -4,22 +4,16 @@
     "4": {
       "providers": ["https://rinkeby.infura.io/v3/eb53f642653046398d8209cf87fd18fa"],
       "confirmations": 1,
-<<<<<<< HEAD
-      "subgraph": "https://api.thegraph.com/subgraphs/name/connext/nxtp-rinkeby"
-=======
-      "subgraph": "http://172.17.0.1:8010/subgraphs/name/connext/nxtp",
+      "subgraph": "https://api.thegraph.com/subgraphs/name/connext/nxtp-rinkeby",
       "transactionManagerAddress": "0x8CdaF0CD259887258Bc13a92C0a6dA92698644C0"
->>>>>>> c0247c95
+
     },
     "5": {
       "providers": ["https://goerli.infura.io/v3/eb53f642653046398d8209cf87fd18fa"],
       "confirmations": 1,
-<<<<<<< HEAD
-      "subgraph": "https://api.thegraph.com/subgraphs/name/connext/nxtp-goerli"
-=======
       "subgraph": "http://172.17.0.1:9010/subgraphs/name/connext/nxtp",
       "transactionManagerAddress": "0x8CdaF0CD259887258Bc13a92C0a6dA92698644C0"
->>>>>>> c0247c95
+
     }
   },
   "logLevel": "info",
