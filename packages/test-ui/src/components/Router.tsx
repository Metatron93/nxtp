import { Button, Checkbox, Col, Form, Input, Row, Typography, Table, Divider } from "antd";
import { BigNumber, constants, Contract, providers, Signer, utils } from "ethers";
import { ReactElement, useEffect, useState } from "react";
<<<<<<< HEAD
import { ChainData, ERC20Abi, getAmountsOut, getDeployedSubgraphUri, isValidAddress } from "@connext/nxtp-utils";
=======
import { ChainData, ERC20Abi, getChainData, getDeployedSubgraphUri, isValidAddress } from "@connext/nxtp-utils";
>>>>>>> b5710463
import { getDeployedTransactionManagerContract } from "@connext/nxtp-sdk";
import { request, gql } from "graphql-request";
import { getAddress } from "ethers/lib/utils";
import TransactionManagerArtifact from "@connext/nxtp-contracts/artifacts/contracts/TransactionManager.sol/TransactionManager.json";

import { getChainName, getExplorerLinkForAddress } from "../utils";

// Stable swap addresses
// 1338: 0xEcFcaB0A285d3380E488A39B4BB21e777f8A4EaC
// 1337: 0xEcFcaB0A285d3380E488A39B4BB21e777f8A4EaC

// TODO: get from config/utils
// Stable swap on rinkeby
const AMPLIFICATION = "85";

// router: 0x627306090abaB3A6e1400e9345bC60c78a8BEf57

type RouterProps = {
  web3Provider?: providers.Web3Provider;
  signer?: Signer;
  chainData?: Map<string, ChainData>;
};

const decimals: Record<string, number> = {};

// const LOCAL_STABLE_SWAP_ADDR = "0xEcFcaB0A285d3380E488A39B4BB21e777f8A4EaC";
const LOCAL_TOKEN = "0xF12b5dd4EAD5F743C6BaA640B0216200e89B60Da";
const LOCAL_TRANSACTION_MANAGER = "0x8CdaF0CD259887258Bc13a92C0a6dA92698644C0";
const LOCAL_CHAINS = [1337, 1338];

const TESTNET_CHAINS = [421611, 97, 43113, 5, 42, 80001, 4, 3];

const MAINNET_CHAINS = [10, 56, 100, 137, 250, 1285, 42161, 43114];

type BalanceEntry = {
  chain: string;
  symbol: string;
  assetId: string;
  balance: string;
  decimals: number;
  chainId: number;
};

type PriceImpactEntry = {
  chain: string;
  amountIn: string;
  symbol: string;
  oldAmountOut: string;
  newAmountOut: string;
};

const Networks = {
  Mainnets: "Mainnets",
  Testnets: "Testnets",
  Local: "Local",
} as const;
type Network = keyof typeof Networks;

enum LIQUIDITY_ACTION {
  NONE,
  ADD,
  REMOVE,
}

const getLiquidityQuery = gql`
  query getLiquidity($router: ID!) {
    router(id: $router) {
      assetBalances {
        amount
        id
      }
    }
  }
`;

const getSwapRateFromStableMath = (
  amountIn: BigNumber,
  balances: BigNumber[],
  indexIn: number,
  indexOut: number,
): BigNumber => {
  const amountOut = getAmountsOut(
    AMPLIFICATION,
    balances.map((balance) => balance.toString()),
    indexIn,
    indexOut,
    amountIn.toString(),
  );
  return BigNumber.from(amountOut);
};

export const Router = ({ web3Provider, signer, chainData }: RouterProps): ReactElement => {
  const [txManager, setTxManager] = useState<Contract>();
  const [injectedProviderChainId, setInjectedProviderChainId] = useState<number>();
  const [routerAddress, setRouterAddress] = useState<string>("0x29A519e21d6A97cdB82270b69c98bAc6426CDCf9");
  const [balances, setBalances] = useState<BalanceEntry[]>();
  const [priceImpactsOnAdd, setPriceImpactsOnAdd] = useState<PriceImpactEntry[]>();
  const [priceImpactsOnRemove, setPriceImpactsOnRemove] = useState<PriceImpactEntry[]>();
  const [form] = Form.useForm();
  const [network, setNetwork] = useState<Network>(Networks.Mainnets);
  const [liquidityAmountToAdd, setLiquidityAmountToAdd] = useState(0);
  const [liquidityAmountToRemove, setLiquidityAmountToRemove] = useState(0);
  const [assetIdToAdd, setAssetIdToAdd] = useState("");
  const [assetIdToRemove, setAssetIdToRemove] = useState("");
  const [account, setAccount] = useState("");

  useEffect(() => {
    if (injectedProviderChainId) {
      if (MAINNET_CHAINS.includes(injectedProviderChainId)) {
        setNetwork(Networks.Mainnets);
      } else if (TESTNET_CHAINS.includes(injectedProviderChainId)) {
        setNetwork(Networks.Testnets);
      } else if (LOCAL_CHAINS.includes(injectedProviderChainId)) {
        setNetwork(Networks.Local);
      }
    }
  }, [injectedProviderChainId]);

  const getChains = (_network?: Network): number[] => {
    const n = _network ?? network;
    switch (n) {
      case Networks.Local:
        return LOCAL_CHAINS;
      case Networks.Mainnets:
        return MAINNET_CHAINS;
      case Networks.Testnets:
        return TESTNET_CHAINS;
      default:
        console.error("Unrecognized network:", n);
        return [];
    }
  };

  useEffect(() => {
    const init = async () => {
      if (!web3Provider || !signer) {
        return;
      }
      const { chainId } = await signer.provider!.getNetwork();
      const signerAddress = await signer.getAddress();
      setAccount(signerAddress);
      setInjectedProviderChainId(chainId);
      const _txManager = LOCAL_CHAINS.includes(chainId)
        ? { address: LOCAL_TRANSACTION_MANAGER, abi: TransactionManagerArtifact.abi }
        : getDeployedTransactionManagerContract(chainId);
      if (_txManager) {
        setTxManager(new Contract(_txManager.address, _txManager.abi, signer));
      }
    };
    init();
  }, [web3Provider, signer]);

  const getDecimals = async (assetId: string, provider?: providers.StaticJsonRpcProvider): Promise<number> => {
    if (decimals[assetId.toLowerCase()]) {
      return decimals[assetId.toLowerCase()]!;
    }
    if (assetId === constants.AddressZero) {
      decimals[assetId] = 18;
      return 18;
    }
    const token = provider ? new Contract(assetId, ERC20Abi, provider) : new Contract(assetId, ERC20Abi, signer);
    const _decimals = await token.decimals();
    decimals[assetId.toLowerCase()] = _decimals;
    return _decimals;
  };

  const getSubgraphAndChainDataForChain = (chainId: number): { uri?: string; data?: any } => {
    let uri: string | undefined;
    let data: any | undefined;
    if (LOCAL_CHAINS.includes(chainId)) {
      uri = `http://localhost:${chainId === 1337 ? 9 : 8}010/subgraphs/name/connext/nxtp`;
      data = {
        chain: chainId.toString(),
        assetId: {
          [constants.AddressZero]: {
            decimals: 18,
            symbol: constants.EtherSymbol,
          },
          [LOCAL_TOKEN]: {
            decimals: 18,
            symbol: "TEST",
          },
        },
      };
    } else {
      uri = getDeployedSubgraphUri(chainId)[0];
      data = chainData?.find((c) => c.chainId === chainId);
    }
    return { uri, data };
  };

  const addLiquidity = async (assetId: string, liquidityToAdd: string, infiniteApprove: boolean): Promise<string> => {
    console.log("Add liquidity: ", routerAddress, assetId, liquidityToAdd, infiniteApprove);
    if (!signer || !txManager) {
      throw new Error("Needs signer");
    } else if (!routerAddress) {
      throw new Error("Needs router address");
    }
    let value: BigNumber;
    let liquidityToAddWei: BigNumber;
    const chainId = await signer.getChainId();

    // if arbitrum bump gas limit to 10M
    const gasLimit = chainId === 42161 ? 10_000_000 : 250_000;

    const signerAddress = account;
    const decimals = await getDecimals(assetId);
    if (assetId !== constants.AddressZero) {
      const token = new Contract(assetId, ERC20Abi, signer);
      liquidityToAddWei = utils.parseUnits(liquidityToAdd, decimals);
      const allowance = await token.allowance(signerAddress, txManager.address);
      console.log("allowance: ", allowance.toString());

      if (allowance.lt(liquidityToAddWei)) {
        const tx = await token.approve(txManager.address, infiniteApprove ? constants.MaxUint256 : liquidityToAddWei, {
          gasLimit: gasLimit,
        });
        console.log("approve tx: ", tx);
        await tx.wait();
      } else {
        console.log("allowance is sufficient");
      }
      value = constants.Zero;
    } else {
      value = utils.parseEther(liquidityToAdd);
      liquidityToAddWei = value;
    }
    console.log("value: ", value.toString());
    console.log("liquidityWei: ", liquidityToAddWei.toString());

    const addLiquidityTx = await txManager.addLiquidityFor(liquidityToAddWei, assetId, routerAddress, {
      value,
      gasLimit: gasLimit,
    });
    console.log("addLiquidity tx: ", addLiquidityTx);
    await addLiquidityTx.wait();
    const liquidity = await getLiquidity(assetId);
    return liquidity;
  };

  const removeLiquidity = async (assetId: string, liquidityToRemove: string): Promise<string> => {
    console.log("Remove liquidity: ", routerAddress, assetId, liquidityToRemove);
    if (!signer || !txManager) {
      throw new Error("Needs signer");
    } else if (!routerAddress) {
      throw new Error("Needs router address");
    }
    let value: BigNumber;
    let liquidityToRemoveWei: BigNumber;
    const decimals = await getDecimals(assetId);
    if (assetId !== constants.AddressZero) {
      liquidityToRemoveWei = utils.parseUnits(liquidityToRemove, decimals);
      value = constants.Zero;
    } else {
      value = utils.parseEther(liquidityToRemove);
      liquidityToRemoveWei = value;
    }
    console.log("value: ", value.toString());
    console.log("liquidityWei: ", liquidityToRemoveWei.toString());

<<<<<<< HEAD
    const removeLiquidityTx = await txManager.removeLiquidity(liquidityToRemoveWei, assetId, routerAddress, {
      gasLimit: 250_000,
    });
    console.log("removeLiquidity tx: ", removeLiquidityTx);
    await removeLiquidityTx.wait();
    const liquidity = await getLiquidity(assetId);
    return liquidity;
=======
    const balancesOnNetwork = _network ?? network;

    const _chainData = await getChainData();

    const entries = await Promise.all(
      (balancesOnNetwork === Networks.Mainnets ? MAINNET_CHAINS : TESTNET_CHAINS).map(async (chainId) => {
        const uri = getDeployedSubgraphUri(chainId, _chainData);
        if (!uri || uri.length === 0) {
          console.error("Subgraph not available for chain: ", chainId);
          return;
        }
        const data = chainData?.get(chainId.toString());
        if (!data) {
          console.error("Chaindata not available for chain: ", chainId);
          return;
        }
        const liquidity = await request(uri[0], getLiquidityQuery, { router: routerAddress!.toLowerCase() });
        const balanceEntries = (liquidity?.router?.assetBalances ?? []).map(
          ({ amount, id }: { amount: string; id: string }): BalanceEntry | undefined => {
            console.log("chainId: ", chainId);
            console.log("id: ", id);
            console.log("amount: ", amount);
            const assetId = utils.getAddress(id.split("-")[0]);
            let decimals =
              data.assetId[assetId]?.decimals ??
              data.assetId[assetId.toLowerCase()]?.decimals ??
              data.assetId[assetId.toUpperCase()]?.decimals;
            if (!decimals) {
              console.warn(`No decimals for asset ${assetId} on chain ${chainId}, using 18`);
              // return;
              decimals = 18;
            }
            const chain = data.chain === "ETH" ? data.network : data.chain;
            return {
              assetId,
              balance: utils.formatUnits(amount, decimals),
              chain,
              symbol:
                data.assetId[assetId]?.symbol ??
                data.assetId[assetId.toLowerCase()]?.symbol ??
                data.assetId[assetId.toUpperCase()]?.symbol ??
                assetId,
            };
          },
        );

        return balanceEntries.filter((x: BalanceEntry | undefined) => !!x);
      }),
    );
    const liquidityTable = entries.filter((x) => !!x).flat() as BalanceEntry[];

    setBalances(liquidityTable);
>>>>>>> b5710463
  };

  // Returns value in human readable units
  const getLiquidity = async (assetId: string): Promise<string> => {
    if (!txManager) {
      throw new Error("Needs signer");
    }
    const liquidity = await txManager.routerBalances(routerAddress, assetId);
    console.log("liquidity: ", liquidity);
    return utils.formatUnits(liquidity, await getDecimals(assetId));
  };

  const getBalancesFromSubgraph = async (chainId: number): Promise<BalanceEntry[] | undefined> => {
    const { data, uri } = getSubgraphAndChainDataForChain(chainId);
    if (!uri) {
      console.error("Subgraph not available for chain: ", chainId);
      return;
    }
    if (!data) {
      console.error("Chaindata not available for chain: ", chainId);
      return;
    }
    console.log("**** data", data);
    const liquidity = await request(uri, getLiquidityQuery, { router: routerAddress.toLowerCase() });
    const balanceEntries = (liquidity?.router?.assetBalances ?? []).map(
      ({ amount, id }: { amount: string; id: string }): BalanceEntry | undefined => {
        const assetId = utils.getAddress(id.split("-")[0]);
        let decimals =
          data.assetId[getAddress(assetId)]?.decimals ??
          data.assetId[assetId.toLowerCase()]?.decimals ??
          data.assetId[assetId.toUpperCase()]?.decimals;
        if (!decimals) {
          console.warn(`No decimals for asset ${assetId} on chain ${chainId}, using 18`);
          decimals = 18;
        }
        const chain = data.chain === "ETH" ? data.network : data.chain;
        return {
          chainId,
          assetId,
          balance: amount,
          decimals,
          chain,
          symbol:
            data.assetId[getAddress(assetId)]?.symbol ??
            data.assetId[assetId.toLowerCase()]?.symbol ??
            data.assetId[assetId.toUpperCase()]?.symbol ??
            assetId,
        };
      },
    );
    return balanceEntries.filter((x: BalanceEntry | undefined) => !!x);
  };

  // Refreshes the balances table with human readable values for each asset on current chain.
  const refreshBalances = async (_network?: Network): Promise<void> => {
    if (!isValidAddress(routerAddress)) {
      return;
    }

    const entries = (
      await Promise.all(
        getChains(_network).map(async (chainId) => {
          const balances = (await getBalancesFromSubgraph(chainId)) ?? [];
          if (balances.length === 0) {
            return undefined;
          }
          return balances;
        }),
      )
    )
      .flat()
      .filter((x) => !!x) as unknown as BalanceEntry[];

    // convert to human-readable
    const liquidityTable = entries.map((e) => {
      return {
        ...e,
        balance: utils.formatUnits(e.balance, e.decimals),
      };
    });

    setBalances(liquidityTable);
  };

  // Fetches price impacts
  const fetchPriceImpacts = async (
    liquidity: number,
    assetId: string,
    actionType: LIQUIDITY_ACTION,
    _network?: Network,
  ): Promise<void> => {
    if (actionType == LIQUIDITY_ACTION.ADD) {
      setPriceImpactsOnAdd([]);
    } else if (actionType == LIQUIDITY_ACTION.REMOVE) {
      setPriceImpactsOnRemove([]);
    }

    let entries = (
      await Promise.all(
        getChains(_network).map(async (chainId) => {
          const balances = (await getBalancesFromSubgraph(chainId)) ?? [];
          if (balances.length === 0) {
            return undefined;
          }
          return balances;
        }),
      )
    )
      .flat()
      .filter((x) => !!x) as unknown as BalanceEntry[];

    const activeEntry = entries.find((e) => e.assetId.toLocaleLowerCase() === assetId.toLocaleLowerCase());
    if (!activeEntry) return;
    const symbol = activeEntry.symbol.toLocaleLowerCase() == "xdai" ? "dai" : activeEntry.symbol.toLocaleLowerCase();
    console.log("> fetchPriceImpacts, symbol = ", symbol);
    console.log("entries = ", entries);

    if (_network === Networks.Mainnets) {
      entries = entries.filter((e) => e?.symbol.toLocaleLowerCase() === symbol.toLocaleLowerCase());
    }

    const oldBalanceList = entries.map((e) => {
      return {
        chainId: e.chainId,
        chain: e.chain,
        assetId: e.assetId,
        balance: utils.formatUnits(e.balance, e.decimals),
        decimals: e.decimals,
        symbol: e.symbol,
      };
    });

    const newBalanceList = entries.map((e) => {
      const oldBal = Number(utils.formatUnits(e.balance, e.decimals));
      const newBal =
        e.chainId === injectedProviderChainId
          ? actionType == LIQUIDITY_ACTION.ADD
            ? (oldBal + liquidity).toString()
            : actionType == LIQUIDITY_ACTION.REMOVE
            ? (oldBal - liquidity).toString()
            : oldBal.toString()
          : oldBal.toString();
      return {
        chainId: e.chainId,
        chain: e.chain,
        assetId: e.assetId,
        balance: newBal,
        decimals: e.decimals,
        symbol: e.symbol,
      };
    });

    const oldBalances = oldBalanceList.map((e) => {
      return utils.parseEther(e.balance);
    });

    const newBalances = newBalanceList.map((e) => {
      return utils.parseEther(e.balance);
    });

    const activeChainBalance = oldBalanceList.find((e) => e.chainId === injectedProviderChainId);
    const activeChainBalanceIndex = oldBalanceList.findIndex(
      (e) => e.assetId.toLocaleLowerCase() === assetId.toLocaleLowerCase(),
    );
    if (activeChainBalance) {
      const amountIn = utils.parseEther("1");
      const priceImpactList = oldBalanceList.map((e, index) => {
        let oldAmountOut = BigNumber.from(0);
        let newAmountOut = BigNumber.from(0);
        if (activeChainBalanceIndex !== index) {
          try {
            oldAmountOut = getSwapRateFromStableMath(amountIn, oldBalances, activeChainBalanceIndex, index);

            newAmountOut = getSwapRateFromStableMath(amountIn, newBalances, activeChainBalanceIndex, index);
          } catch (e) {
            console.error("##################################### onSwapGiveIn Errror");
            console.log(e);
            console.log("index = ", index);
            console.log("activeChainBalanceIndex = ", activeChainBalanceIndex);
          }
        } else {
          oldAmountOut = amountIn;
          newAmountOut = amountIn;
        }

        const priceImpactItem: PriceImpactEntry = {
          chain: e.chain,
          amountIn: utils.formatUnits(amountIn.toString(), 18),
          symbol: e.symbol,
          oldAmountOut: utils.formatUnits(oldAmountOut.toString(), 18),
          newAmountOut: utils.formatUnits(newAmountOut.toString(), 18),
        };
        console.log("> priceImpactItem, ", priceImpactItem);
        return priceImpactItem;
      });
      if (actionType == LIQUIDITY_ACTION.ADD) {
        setPriceImpactsOnAdd(priceImpactList);
      } else if (actionType == LIQUIDITY_ACTION.REMOVE) {
        setPriceImpactsOnRemove(priceImpactList);
      }
    }
  };

  return (
    <>
      <Row gutter={16}>
        <Col span={3}></Col>
        <Col span={21}>
          <Typography.Paragraph>
            Connected to{" "}
            {injectedProviderChainId && chainData && txManager ? (
              <>
                {getChainName(injectedProviderChainId, chainData)}:{" "}
                <a
                  href={getExplorerLinkForAddress(txManager.address, injectedProviderChainId, chainData)}
                  target="_blank"
                >
                  Transaction Manager Contract
                </a>
              </>
            ) : (
              "-"
            )}
          </Typography.Paragraph>
        </Col>
      </Row>
      <Row gutter={16}>
        <Col span={3} />
        <Col span={8}>
          <Typography.Title level={2}>Manage Liquidity</Typography.Title>
        </Col>
      </Row>
      <Divider />
      <Row gutter={16}>
        <Col span={3} />
        <Col span={12}>
          <Typography.Title level={4}>Router Balances</Typography.Title>
        </Col>
        <Col span={4}>
          <Row justify="space-around">
            <Button type="primary" onClick={() => refreshBalances()}>
              Reload
            </Button>
            <Button type="default">{network}</Button>
          </Row>
        </Col>
      </Row>
      <Row gutter={16}>
        <Col span={3} />
        <Col span={16}>
          <Input
            addonBefore="Router Address:"
            placeholder="0x..."
            onChange={(e) => {
              setRouterAddress(e.target.value);
              refreshBalances();
            }}
            value={routerAddress}
          />
        </Col>
      </Row>

      <Row gutter={16}>
        <Col span={3} />
        <Col span={16}>
          <Table
            pagination={false}
            columns={[
              {
                title: "Chain",
                dataIndex: "chain",
                key: "chain",
              },
              {
                title: "Asset",
                dataIndex: "token",
                key: "token",
              },
              {
                title: "Asset ID",
                dataIndex: "assetId",
                key: "assetId",
              },
              {
                title: "Balance",
                dataIndex: "balance",
                key: "balance",
              },
            ]}
            dataSource={(balances ?? []).map((l, i) => ({ ...l, token: l.symbol.toUpperCase(), key: i }))}
            footer={() => (
              <div>
                Total:{" "}
                {(balances ?? []).map((l) => (l.balance ? Number(l.balance) : 0)).reduce((a, b) => a + b, 0) || "0"}
              </div>
            )}
          />
        </Col>
      </Row>
      <Divider />
      <Row gutter={16}>
        <Col span={3} />
        <Col span={8}>
          <Typography.Title level={4}>Add Liquidity</Typography.Title>
        </Col>
      </Row>
      <Row gutter={16}>
        <Col span={16}>
          <Form
            form={form}
            name="basic"
            labelCol={{ span: 8 }}
            wrapperCol={{ span: 16 }}
            onFinish={({ assetIdToAdd, liquidityToAdd, infiniteApproval }) => {
              addLiquidity(assetIdToAdd, liquidityToAdd, infiniteApproval);
            }}
          >
            <Form.Item label="Asset ID" name="assetIdToAdd">
              <Input
                value={assetIdToAdd}
                onChange={(e) => {
                  setAssetIdToAdd(e.target.value);
                }}
              />
            </Form.Item>

            <Form.Item label="Liquidity to Add" name="liquidityToAdd">
              <Input
                value={liquidityAmountToAdd}
                type="number"
                onChange={(e) => {
                  setLiquidityAmountToAdd(Number(e.target.value));
                }}
              />
            </Form.Item>

            <Form.Item label="Infinite Approval" name="infiniteApproval" valuePropName="checked">
              <Checkbox></Checkbox>
            </Form.Item>

            <Form.Item wrapperCol={{ offset: 8, span: 16 }}>
              <Button
                type="primary"
                htmlType="button"
                style={{ margin: "2px" }}
                onClick={async () => {
                  await fetchPriceImpacts(liquidityAmountToAdd, assetIdToAdd, LIQUIDITY_ACTION.ADD, network);
                }}
              >
                Price Impact
              </Button>
              <Button type="primary" htmlType="submit">
                Add Liquidity
              </Button>
            </Form.Item>

            <Form.Item wrapperCol={{ offset: 8, span: 16 }}>
              <Table
                pagination={false}
                columns={[
                  {
                    title: "Chain",
                    dataIndex: "chain",
                    key: "chain",
                  },
                  {
                    title: "Asset",
                    dataIndex: "symbol",
                    key: "symbol",
                  },
                  {
                    title: "AmountIn",
                    dataIndex: "amountIn",
                    key: "amountIn",
                  },
                  {
                    title: "OldAmountOut",
                    dataIndex: "oldAmountOut",
                    key: "oldAmountOut",
                  },
                  {
                    title: "NewAmountOut",
                    dataIndex: "newAmountOut",
                    key: "newAmountOut",
                  },
                ]}
                dataSource={(priceImpactsOnAdd ?? []).map((l, i) => ({ ...l, key: i }))}
              />
            </Form.Item>
          </Form>
        </Col>
      </Row>

      {account == routerAddress ? (
        <>
          <Divider />
          <Row gutter={16}>
            <Col span={3} />
            <Col span={8}>
              <Typography.Title level={4}>Remove Liquidity</Typography.Title>
            </Col>
          </Row>
          <Row gutter={16}>
            <Col span={16}>
              <Form
                form={form}
                name="basic"
                labelCol={{ span: 8 }}
                wrapperCol={{ span: 16 }}
                onFinish={({ assetIdToRemove, liquidityToRemove }) => {
                  removeLiquidity(assetIdToRemove, liquidityToRemove);
                }}
              >
                <Form.Item label="Asset ID" name="assetIdToRemove">
                  <Input
                    value={assetIdToRemove}
                    onChange={(e) => {
                      setAssetIdToRemove(e.target.value);
                    }}
                  />
                </Form.Item>

                <Form.Item label="Liquidity to Remove" name="liquidityToRemove">
                  <Input
                    value={liquidityAmountToRemove}
                    type="number"
                    onChange={(e) => {
                      setLiquidityAmountToRemove(Number(e.target.value));
                    }}
                  />
                </Form.Item>

                <Form.Item wrapperCol={{ offset: 8, span: 16 }}>
                  <Button
                    type="primary"
                    htmlType="button"
                    style={{ margin: "2px" }}
                    onClick={async () => {
                      const balanceToRemove = balances?.find((e) => e.assetId === assetIdToRemove);
                      if (!balanceToRemove) {
                        console.log("Need to fetch balances by clicking `reload`");
                        return;
                      }
                      const liquidityAmount = Number(balanceToRemove.balance);
                      console.log("liquidityAmount = ", liquidityAmount);
                      console.log("liquidityAmountToRemove = ", liquidityAmountToRemove);
                      if (liquidityAmount >= liquidityAmountToRemove) {
                        await fetchPriceImpacts(
                          liquidityAmountToRemove,
                          assetIdToRemove,
                          LIQUIDITY_ACTION.REMOVE,
                          network,
                        );
                      } else {
                        console.log(
                          `Remove Liquidity Error, amount exceeds current liquidity, liquidity = ${liquidityAmount}, amountToRemove = ${assetIdToRemove}`,
                        );
                        setLiquidityAmountToRemove(0);
                      }
                    }}
                  >
                    Price Impact
                  </Button>
                  <Button type="primary" htmlType="submit">
                    Remove Liquidity
                  </Button>
                </Form.Item>

                <Form.Item wrapperCol={{ offset: 8, span: 16 }}>
                  <Table
                    pagination={false}
                    columns={[
                      {
                        title: "Chain",
                        dataIndex: "chain",
                        key: "chain",
                      },
                      {
                        title: "Asset",
                        dataIndex: "symbol",
                        key: "symbol",
                      },
                      {
                        title: "AmountIn",
                        dataIndex: "amountIn",
                        key: "amountIn",
                      },
                      {
                        title: "OldAmountOut",
                        dataIndex: "oldAmountOut",
                        key: "oldAmountOut",
                      },
                      {
                        title: "NewAmountOut",
                        dataIndex: "newAmountOut",
                        key: "newAmountOut",
                      },
                    ]}
                    dataSource={(priceImpactsOnRemove ?? []).map((l, i) => ({ ...l, key: i }))}
                  />
                </Form.Item>
              </Form>
            </Col>
          </Row>
        </>
      ) : null}
    </>
  );
};<|MERGE_RESOLUTION|>--- conflicted
+++ resolved
@@ -1,11 +1,14 @@
 import { Button, Checkbox, Col, Form, Input, Row, Typography, Table, Divider } from "antd";
 import { BigNumber, constants, Contract, providers, Signer, utils } from "ethers";
 import { ReactElement, useEffect, useState } from "react";
-<<<<<<< HEAD
-import { ChainData, ERC20Abi, getAmountsOut, getDeployedSubgraphUri, isValidAddress } from "@connext/nxtp-utils";
-=======
-import { ChainData, ERC20Abi, getChainData, getDeployedSubgraphUri, isValidAddress } from "@connext/nxtp-utils";
->>>>>>> b5710463
+import {
+  ChainData,
+  ERC20Abi,
+  getChainData,
+  getAmountsOut,
+  getDeployedSubgraphUri,
+  isValidAddress,
+} from "@connext/nxtp-utils";
 import { getDeployedTransactionManagerContract } from "@connext/nxtp-sdk";
 import { request, gql } from "graphql-request";
 import { getAddress } from "ethers/lib/utils";
@@ -266,15 +269,6 @@
     console.log("value: ", value.toString());
     console.log("liquidityWei: ", liquidityToRemoveWei.toString());
 
-<<<<<<< HEAD
-    const removeLiquidityTx = await txManager.removeLiquidity(liquidityToRemoveWei, assetId, routerAddress, {
-      gasLimit: 250_000,
-    });
-    console.log("removeLiquidity tx: ", removeLiquidityTx);
-    await removeLiquidityTx.wait();
-    const liquidity = await getLiquidity(assetId);
-    return liquidity;
-=======
     const balancesOnNetwork = _network ?? network;
 
     const _chainData = await getChainData();
@@ -309,9 +303,11 @@
             }
             const chain = data.chain === "ETH" ? data.network : data.chain;
             return {
+              chainId,
               assetId,
               balance: utils.formatUnits(amount, decimals),
               chain,
+              decimals,
               symbol:
                 data.assetId[assetId]?.symbol ??
                 data.assetId[assetId.toLowerCase()]?.symbol ??
@@ -327,7 +323,14 @@
     const liquidityTable = entries.filter((x) => !!x).flat() as BalanceEntry[];
 
     setBalances(liquidityTable);
->>>>>>> b5710463
+
+    const removeLiquidityTx = await txManager.removeLiquidity(liquidityToRemoveWei, assetId, routerAddress, {
+      gasLimit: 250_000,
+    });
+    console.log("removeLiquidity tx: ", removeLiquidityTx);
+    await removeLiquidityTx.wait();
+    const liquidity = await getLiquidity(assetId);
+    return liquidity;
   };
 
   // Returns value in human readable units
