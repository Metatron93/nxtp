--- conflicted
+++ resolved
@@ -58,32 +58,6 @@
   blockNumber: number;
 }
 
-<<<<<<< HEAD
-/**
- * Returns the amount * SWAP_RATE to deduct fees when going from sending -> recieving chain to incentivize routing.
- *
- * @param amount The amount of the transaction on the sending chain
- * @returns The amount, less fees as determined by the SWAP_RATE
- *
- * @remarks
- * Router fulfills on sending chain, so gets `amount`, and user fulfills on receiving chain so gets `amount * SWAP_RATE`
- */
-export const mutateAmount = (amount: string): string => {
-=======
-/*
-  Handler.ts
-
-  The goal of this file is to handle all inbound events and dispatch messages
-  or new onchain txs as needed.
-
-  Each handler method should do the following:
-  1. Log what it's doing
-  2. Validate the event data (in some cases not necessary if onchain validation)
-  3. Prepare parameters for next action
-  4. Dispatch a new message or tx to chain
-  5. Update metrics
-*/
-
 export class HandlerError extends NxtpError {
   static readonly type = "TransactionManagerError";
   static readonly reasons = {
@@ -106,8 +80,16 @@
   }
 }
 
+/**
+ * Returns the amount * SWAP_RATE to deduct fees when going from sending -> recieving chain to incentivize routing.
+ *
+ * @param amount The amount of the transaction on the sending chain
+ * @returns The amount, less fees as determined by the SWAP_RATE
+ *
+ * @remarks
+ * Router fulfills on sending chain, so gets `amount`, and user fulfills on receiving chain so gets `amount * SWAP_RATE`
+ */
 export const mutateAmount = (amount: string) => {
->>>>>>> 3dfac026
   return calculateExchangeAmount(amount, SWAP_RATE);
 };
 
@@ -306,7 +288,6 @@
   }
 
   // HandleMetatxRequest
-<<<<<<< HEAD
   /**
    * Handles requests for transaction relayers. I.e. if a user sends a fulfill payload, submit it to chain on their behalf.
    *
@@ -324,9 +305,6 @@
    *
    * TODO: Make ^^ happen
    */
-=======
-  // Purpose: If a user sends a FULFILL payload, submit it to chain on their behalf
->>>>>>> 3dfac026
   public async handleMetaTxRequest(data: MetaTxPayload<any>, inbox: string): Promise<void> {
     // First log
     const method = "handleMetaTxRequest";
