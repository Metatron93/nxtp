--- conflicted
+++ resolved
@@ -31,23 +31,17 @@
     providers: config.providers.map((url) => ({ url })),
   } as ChainConfig;
 });
-<<<<<<< HEAD
-const subgraph = new SubgraphTransactionManagerListener(subgraphs, wallet.address, logger);
-const txService = new TransactionService(logger, wallet, { chains });
-const transactionManager = new TransactionManager(txService, wallet.address, logger);
-=======
 const subgraph = new SubgraphTransactionManagerListener(
   subgraphs,
   wallet.address,
   logger.child({ module: "SubgraphTransactionManagerListener" }),
 );
-const txService = new TransactionService(logger.child({ module: "TransactionService" }), wallet, providers);
+const txService = new TransactionService(logger.child({ module: "TransactionService" }), wallet, { chains });
 const transactionManager = new TransactionManager(
   txService,
   wallet.address,
   logger.child({ module: "TransactionManager" }),
 );
->>>>>>> 2934ddfc
 
 const handler = new Handler(
   messaging,
