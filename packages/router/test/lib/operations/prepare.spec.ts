import { SinonStub, stub } from "sinon";
import { BigNumber, constants } from "ethers/lib/ethers";
import {
  AuctionBid,
  expect,
  auctionBidMock,
  invariantDataMock,
  txReceiptMock,
  createLoggingContext,
  mkBytes32,
  mkAddress,
} from "@connext/nxtp-utils";

import * as PrepareHelperFns from "../../../src/lib/helpers/prepare";
import * as SharedHelperFns from "../../../src/lib/helpers/shared";
import { MUTATED_AMOUNT, MUTATED_BUFFER, prepareInputMock, routerAddrMock } from "../../utils";
import { getOperations } from "../../../src/lib/operations";
import { contractReaderMock, contractWriterMock, txServiceMock } from "../../globalTestHook";

const { requestContext } = createLoggingContext("TEST", undefined, mkBytes32());

let recoverAuctionBidStub: SinonStub<[bid: AuctionBid, signature: string], string>;
let validExpiryStub: SinonStub<[expiry: number], boolean>;
let decodeAuctionBidStub: SinonStub<[data: string], AuctionBid>;
let validBidExpiryStub: SinonStub<[bidExpiry: number, currentTime: number], boolean>;

const { prepare } = getOperations();

describe("Prepare Receiver Operation", () => {
  describe("#prepareReceiver", () => {
    beforeEach(() => {
      stub(PrepareHelperFns, "getReceiverAmount").resolves(MUTATED_AMOUNT);
      stub(PrepareHelperFns, "getReceiverExpiryBuffer").returns(MUTATED_BUFFER);
      stub(SharedHelperFns, "getDecimalsForAsset").resolves(18);
      recoverAuctionBidStub = stub(PrepareHelperFns, "recoverAuctionBid").returns(routerAddrMock);
      validExpiryStub = stub(PrepareHelperFns, "validExpiryBuffer").returns(true);
      decodeAuctionBidStub = stub(PrepareHelperFns, "decodeAuctionBid").returns(auctionBidMock);
      validBidExpiryStub = stub(PrepareHelperFns, "validBidExpiry").returns(true);
      stub(SharedHelperFns, "getNtpTimeSeconds").resolves(Math.floor(Date.now() / 1000));
    });

    it("should error if invariant data validation fails", async () => {
      const _invariantDataMock = { ...invariantDataMock, user: "abc" };
      await expect(prepare(_invariantDataMock, prepareInputMock, requestContext)).to.eventually.be.rejectedWith(
        "Params invalid",
      );
    });

    it("should error if prepare input validation fails", async () => {
      const _prepareInputMock = { ...prepareInputMock, encodedBid: "abc" };
      await expect(prepare(invariantDataMock, _prepareInputMock, requestContext)).to.eventually.be.rejectedWith(
        "Params invalid",
      );
    });

    it("should error if sig is not recovered", async () => {
      recoverAuctionBidStub.returns("foo");
      await expect(prepare(invariantDataMock, prepareInputMock, requestContext)).to.eventually.be.rejectedWith(
        "Auction signer invalid",
      );
    });

    it("should not error if router liquidity is too low but onchain is okay", async () => {
      (contractReaderMock.getAssetBalance as SinonStub).resolves(constants.One);
      await expect(prepare(invariantDataMock, prepareInputMock, requestContext)).to.eventually.be.ok;
    });

    it("should error if router liquidity is too low", async () => {
      (contractReaderMock.getAssetBalance as SinonStub).resolves(constants.One);
      (contractWriterMock.getRouterBalance as SinonStub).resolves(constants.One);
      await expect(prepare(invariantDataMock, prepareInputMock, requestContext)).to.eventually.be.rejectedWith(
        "Not enough liquidity",
      );
    });

    it("should error if router liquidity is too low", async () => {
      validExpiryStub.returns(false);
      await expect(prepare(invariantDataMock, prepareInputMock, requestContext)).to.eventually.be.rejectedWith(
        "Expiry",
      );
    });

    it("should error if transactionId doesnt match bid", async () => {
      decodeAuctionBidStub.returns({ ...auctionBidMock, transactionId: "foo" });
      await expect(prepare(invariantDataMock, prepareInputMock, requestContext)).to.eventually.be.rejectedWith(
        "Invalid data on sender chain",
      );
    });

    it("should error if bid expiry is invalid", async () => {
      validBidExpiryStub.returns(false);
      await expect(prepare(invariantDataMock, prepareInputMock, requestContext)).to.eventually.be.rejectedWith(
        "Bid expiry",
      );
    });

<<<<<<< HEAD
    it("should error if swap is invalid", async () => {
      const _invariantDataMock = { ...invariantDataMock, receivingAssetId: mkAddress("0xf") };
      await expect(prepare(_invariantDataMock, prepareInputMock, requestContext)).to.eventually.be.rejectedWith(
        "swap not allowed",
      );
=======
    it("should error if amount is lower than lower bound", async () => {
      const senderAmount = BigNumber.from(prepareInputMock.senderAmount).mul(85).div(100).toString(); // lower than 90% tolerance
      await expect(
        prepare(invariantDataMock, { ...prepareInputMock, senderAmount }, requestContext),
      ).to.eventually.be.rejectedWith("Invalid data on sender chain");
    });

    it("should error if amount is higher than upper bound", async () => {
      const senderAmount = BigNumber.from(prepareInputMock.senderAmount).mul(115).div(100).toString(); // higher than 110% tolerance
      await expect(
        prepare(invariantDataMock, { ...prepareInputMock, senderAmount }, requestContext),
      ).to.eventually.be.rejectedWith("Invalid data on sender chain");
>>>>>>> 42ae2418
    });

    it("happy: should send prepare for receiving chain", async () => {
      const baseTime = Math.floor(Date.now() / 1000);
      (txServiceMock.getBlockTime as SinonStub).resolves(baseTime);
      const receipt = await prepare(invariantDataMock, prepareInputMock, requestContext);

      expect(receipt).to.deep.eq(txReceiptMock);
      expect(contractWriterMock.prepare).to.be.calledOnceWithExactly(
        invariantDataMock.receivingChainId,
        {
          txData: invariantDataMock,
          amount: BigNumber.from(MUTATED_AMOUNT).sub(100).toString(),
          expiry: baseTime + MUTATED_BUFFER,
          bidSignature: prepareInputMock.bidSignature,
          encodedBid: prepareInputMock.encodedBid,
          encryptedCallData: prepareInputMock.encryptedCallData,
        },
        requestContext,
      );
    });
  });
});<|MERGE_RESOLUTION|>--- conflicted
+++ resolved
@@ -94,13 +94,13 @@
       );
     });
 
-<<<<<<< HEAD
     it("should error if swap is invalid", async () => {
       const _invariantDataMock = { ...invariantDataMock, receivingAssetId: mkAddress("0xf") };
       await expect(prepare(_invariantDataMock, prepareInputMock, requestContext)).to.eventually.be.rejectedWith(
         "swap not allowed",
       );
-=======
+    });
+
     it("should error if amount is lower than lower bound", async () => {
       const senderAmount = BigNumber.from(prepareInputMock.senderAmount).mul(85).div(100).toString(); // lower than 90% tolerance
       await expect(
@@ -113,7 +113,6 @@
       await expect(
         prepare(invariantDataMock, { ...prepareInputMock, senderAmount }, requestContext),
       ).to.eventually.be.rejectedWith("Invalid data on sender chain");
->>>>>>> 42ae2418
     });
 
     it("happy: should send prepare for receiving chain", async () => {
