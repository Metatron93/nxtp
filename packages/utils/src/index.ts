--- conflicted
+++ resolved
@@ -22,8 +22,5 @@
 export * from "./gasEstimates";
 export * from "./fallbackSubgraph";
 export * from "./gelato";
-<<<<<<< HEAD
-export * from "./stableMath";
-=======
 export * from "./router";
->>>>>>> b5710463
+export * from "./stableMath";