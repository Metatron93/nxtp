// SPDX-License-Identifier: UNLICENSED
pragma solidity 0.8.4;

import "./interfaces/IFulfillInterpreter.sol";
import "./interfaces/ITransactionManager.sol";
import "./interpreters/FulfillInterpreter.sol";
import "./ProposedOwnable.sol";
import "./lib/LibAsset.sol";
import "@openzeppelin/contracts/utils/Address.sol";
import "@openzeppelin/contracts/security/ReentrancyGuard.sol";
import "@openzeppelin/contracts/utils/cryptography/ECDSA.sol";


/**
  *
  * @title TransactionManager
  * @author Connext <support@connext.network>
  * @notice This contract holds the logic to facilitate crosschain transactions.
  *         Transactions go through three phases in the happy case:
  *
  *         1. Route Auction (offchain): User broadcasts to our network 
  *         signalling their desired route. Routers respond with sealed bids 
  *         containing commitments to fulfilling the transaction within a 
  *         certain time and price range.
  *
  *         2. Prepare: Once the auction is completed, the transaction can be 
  *         prepared. The user submits a transaction to `TransactionManager` 
  *         contract on sender-side chain containing router's signed bid. This 
  *         transaction locks up the users funds on the sending chain. Upon 
  *         detecting an event containing their signed bid from the chain, 
  *         router submits the same transaction to `TransactionManager` on the 
  *         receiver-side chain, and locks up a corresponding amount of 
  *         liquidity. The amount locked on the receiving chain is `sending 
  *         amount - auction fee` so the router is incentivized to complete the 
  *         transaction.
  *
  *         3. Fulfill: Upon detecting the `TransactionPrepared` event on the 
  *         receiver-side chain, the user signs a message and sends it to a 
  *         relayer, who will earn a fee for submission. The relayer (which may 
  *         be the router) then submits the message to the `TransactionManager` 
  *         to complete their transaction on receiver-side chain and claim the 
  *         funds locked by the router. A relayer is used here to allow users 
  *         to submit transactions with arbitrary calldata on the receiving 
  *         chain without needing gas to do so. The router then submits the 
  *         same signed message and completes transaction on sender-side, 
  *         unlocking the original `amount`.
  *
  *         If a transaction is not fulfilled within a fixed timeout, it 
  *         reverts and can be reclaimed by the party that called `prepare` on 
  *         each chain (initiator). Additionally, transactions can be cancelled 
  *         unilaterally by the person owed funds on that chain (router for 
  *         sending chain, user for receiving chain) prior to expiry.
  */
contract TransactionManager is ReentrancyGuard, ProposedOwnable, ITransactionManager {
  /**
   * @dev Mapping of router to balance specific to asset
   */
  mapping(address => mapping(address => uint256)) public routerBalances;

  /**
    * @dev Mapping of allowed router addresses. Must be added to both
    *      sending and receiving chains when forwarding a transfer.
    */
  mapping(address => bool) public approvedRouters;

  /**
    * @dev Mapping of allowed assetIds on same chain as contract
    */
  mapping(address => bool) public approvedAssets;

  /**
    * @dev Mapping of hash of `InvariantTransactionData` to the hash
    *      of the `VariantTransactionData`
    */
  mapping(bytes32 => bytes32) public variantTransactionData;

  /**
  * @dev The stored chain id of the contract, may be passed in to avoid any 
  *      evm issues
  */
  uint256 private immutable chainId;

  /**
    * @dev Minimum timeout (will be the lowest on the receiving chain)
    */
  uint256 public constant MIN_TIMEOUT = 1 days; // 24 hours

  /**
    * @dev Maximum timeout (will be the highest on the sending chain)
    */
  uint256 public constant MAX_TIMEOUT = 30 days; // 720 hours

  /**
    * @dev The external contract that will execute crosschain
    *      calldata
    */
  IFulfillInterpreter public immutable interpreter;

  constructor(uint256 _chainId) {
    chainId = _chainId;
    interpreter = new FulfillInterpreter(address(this));
  }

  /** 
   * @notice Gets the chainId for this contract. If not specified during init
   *         will use the block.chainId
   */
  function getChainId() public view override returns (uint256 _chainId) {
    // Hold in memory to reduce sload calls
    uint256 chain = chainId;
    if (chain == 0) {
      // If not provided, pull from block
      assembly {
        _chainId := chainid()
      }
    } else {
      // Use provided override
      _chainId = chain;
    }
  }

  /**
   * @notice Allows us to get the chainId that this contract has stored
   */
  function getStoredChainId() external view override returns (uint256) {
    return chainId;
  }

  /**
    * @notice Used to add routers that can transact crosschain
    * @param router Router address to add
    */
  function addRouter(address router) external override onlyOwner {
    // Sanity check: not empty
    require(router != address(0), "#AR:001");

    // Sanity check: needs approval
    require(approvedRouters[router] == false, "#AR:032");

    // Update mapping
    approvedRouters[router] = true;

    // Emit event
    emit RouterAdded(router, msg.sender);
  }

  /**
    * @notice Used to remove routers that can transact crosschain
    * @param router Router address to remove
    */
  function removeRouter(address router) external override onlyOwner {
    // Sanity check: not empty
    require(router != address(0), "#RR:001");

    // Sanity check: needs removal
    require(approvedRouters[router] == true, "#RR:033");

    // Update mapping
    approvedRouters[router] = false;

    // Emit event
    emit RouterRemoved(router, msg.sender);
  }

  /**
    * @notice Used to add assets on same chain as contract that can
    *         be transferred.
    * @param assetId AssetId to add
    */
  function addAssetId(address assetId) external override onlyOwner {
    // Sanity check: needs approval
    require(approvedAssets[assetId] == false, "#AA:032");

    // Update mapping
    approvedAssets[assetId] = true;

    // Emit event
    emit AssetAdded(assetId, msg.sender);
  }

  /**
    * @notice Used to remove assets on same chain as contract that can
    *         be transferred.
    * @param assetId AssetId to remove
    */
  function removeAssetId(address assetId) external override onlyOwner {
    // Sanity check: already approval
    require(approvedAssets[assetId] == true, "#RA:033");

    // Update mapping
    approvedAssets[assetId] = false;

    // Emit event
    emit AssetRemoved(assetId, msg.sender);
  }

  /**
    * @notice This is used by anyone to increase a router's available
    *         liquidity for a given asset.
    * @param amount The amount of liquidity to add for the router
    * @param assetId The address (or `address(0)` if native asset) of the
    *                asset you're adding liquidity for
    * @param router The router you are adding liquidity on behalf of
    */
  function addLiquidityFor(uint256 amount, address assetId, address router) external payable override {
    _addLiquidityForRouter(amount, assetId, router);
  }

  /**
    * @notice This is used by any router to increase their available
    *         liquidity for a given asset.
    * @param amount The amount of liquidity to add for the router
    * @param assetId The address (or `address(0)` if native asset) of the
    *                asset you're adding liquidity for
    */
  function addLiquidity(uint256 amount, address assetId) external payable override {
    _addLiquidityForRouter(amount, assetId, msg.sender);
  }

  /**
    * @notice This is used by any router to decrease their available
    *         liquidity for a given asset.
    * @param amount The amount of liquidity to remove for the router
    * @param assetId The address (or `address(0)` if native asset) of the
    *                asset you're removing liquidity for
    * @param recipient The address that will receive the liquidity being removed
    */
  function removeLiquidity(
    uint256 amount,
    address assetId,
    address payable recipient
  ) external override nonReentrant {
    // Sanity check: recipient is sensible
    require(recipient != address(0), "#RL:007");

    // Sanity check: nonzero amounts
    require(amount > 0, "#RL:002");

    uint256 routerBalance = routerBalances[msg.sender][assetId];
    // Sanity check: amount can be deducted for the router
    require(routerBalance >= amount, "#RL:008");

    // Update router balances
    unchecked {
      routerBalances[msg.sender][assetId] = routerBalance - amount;
    }

    // Transfer from contract to specified recipient
    LibAsset.transferAsset(assetId, recipient, amount);

    // Emit event
    emit LiquidityRemoved(msg.sender, assetId, amount, recipient);
  }

  /**
    * @notice This function creates a crosschain transaction. When called on
    *         the sending chain, the user is expected to lock up funds. When
    *         called on the receiving chain, the router deducts the transfer
    *         amount from the available liquidity. The majority of the
    *         information about a given transfer does not change between chains,
    *         with three notable exceptions: `amount`, `expiry`, and 
    *         `preparedBlock`. The `amount` and `expiry` are decremented
    *         between sending and receiving chains to provide an incentive for 
    *         the router to complete the transaction and time for the router to
    *         fulfill the transaction on the sending chain after the unlocking
    *         signature is revealed, respectively.
    * @param invariantData The data for a crosschain transaction that will
    *                      not change between sending and receiving chains.
    *                      The hash of this data is used as the key to store 
    *                      the inforamtion that does change between chains 
    *                      (amount,expiry,preparedBlock) for verification
    * @param amount The amount of the transaction on this chain
    * @param expiry The block.timestamp when the transaction will no longer be
    *               fulfillable and is freely cancellable on this chain
    * @param encryptedCallData The calldata to be executed when the tx is
    *                          fulfilled. Used in the function to allow the user
    *                          to reconstruct the tx from events. Hash is stored
    *                          onchain to prevent shenanigans.
    * @param encodedBid The encoded bid that was accepted by the user for this
    *                   crosschain transfer. It is supplied as a param to the
    *                   function but is only used in event emission
    * @param bidSignature The signature of the bidder on the encoded bid for
    *                     this transaction. Only used within the function for
    *                     event emission. The validity of the bid and
    *                     bidSignature are enforced offchain
    */
  function prepare(
    InvariantTransactionData calldata invariantData,
    uint256 amount,
    uint256 expiry,
    bytes calldata encryptedCallData,
    bytes calldata encodedBid,
    bytes calldata bidSignature
  ) external payable override returns (TransactionData memory) {
    // Sanity check: user is sensible
    require(invariantData.user != address(0), "#P:009");

    // Sanity check: router is sensible
    require(invariantData.router != address(0), "#P:001");

    // Router is approved *on both chains*
    require(isRouterOwnershipRenounced() || approvedRouters[invariantData.router], "#P:003");

    // Sanity check: sendingChainFallback is sensible
    require(invariantData.sendingChainFallback != address(0), "#P:010");

    // Sanity check: valid fallback
    require(invariantData.receivingAddress != address(0), "#P:026");

    // Make sure the chains are different
    require(invariantData.sendingChainId != invariantData.receivingChainId, "#P:011");

    // Make sure the chains are relevant
    uint256 _chainId = getChainId();
    require(invariantData.sendingChainId == _chainId || invariantData.receivingChainId == _chainId, "#P:012");

    { // Expiry scope
      // Make sure the expiry is greater than min
      uint256 buffer = expiry - block.timestamp;
      require(buffer >= MIN_TIMEOUT, "#P:013");

      // Make sure the expiry is lower than max
      require(buffer <= MAX_TIMEOUT, "#P:014");
    }

    // Make sure the hash is not a duplicate
    bytes32 digest = keccak256(abi.encode(invariantData));
    require(variantTransactionData[digest] == bytes32(0), "#P:015");

    // NOTE: the `encodedBid` and `bidSignature` are simply passed through
    //       to the contract emitted event to ensure the availability of
    //       this information. Their validity is asserted offchain, and
    //       is out of scope of this contract. They are used as inputs so
    //       in the event of a router or user crash, they may recover the
    //       correct bid information without requiring an offchain store.

    // First determine if this is sender side or receiver side
    if (invariantData.sendingChainId == _chainId) {
      // Sanity check: amount is sensible
      // Only check on sending chain to enforce router fees. Transactions could
      // be 0-valued on receiving chain if it is just a value-less call to some
      // `IFulfillHelper`
      require(amount > 0, "#P:002");

      // Assets are approved
      // NOTE: Cannot check this on receiving chain because of differing
      // chain contexts
      require(isAssetOwnershipRenounced() || approvedAssets[invariantData.sendingAssetId], "#P:004");

      // Store the transaction variants
      variantTransactionData[digest] = hashVariantTransactionData(amount, expiry, block.number);

      // This is sender side prepare. The user is beginning the process of 
      // submitting an onchain tx after accepting some bid. They should
      // lock their funds in the contract for the router to claim after
      // they have revealed their signature on the receiving chain via
      // submitting a corresponding `fulfill` tx

      // Validate correct amounts on msg and transfer from user to
      // contract
      amount = transferAssetToContract(invariantData.sendingAssetId, amount);
    } else {
      // This is receiver side prepare. The router has proposed a bid on the
      // transfer which the user has accepted. They can now lock up their
      // own liquidity on th receiving chain, which the user can unlock by
      // calling `fulfill`. When creating the `amount` and `expiry` on the
      // receiving chain, the router should have decremented both. The
      // expiry should be decremented to ensure the router has time to
      // complete the sender-side transaction after the user completes the
      // receiver-side transactoin. The amount should be decremented to act as
      // a fee to incentivize the router to complete the transaction properly.

      // Check that the callTo is a contract
      // NOTE: This cannot happen on the sending chain (different chain 
      // contexts), so a user could mistakenly create a transfer that must be
      // cancelled if this is incorrect
      require(invariantData.callTo == address(0) || Address.isContract(invariantData.callTo), "#P:031");

      // Check that the asset is approved
      // NOTE: This cannot happen on both chains because of differing chain 
      // contexts. May be possible for user to create transaction that is not
      // prepare-able on the receiver chain.
      require(isAssetOwnershipRenounced() || approvedAssets[invariantData.receivingAssetId], "#P:004");

      // Check that the caller is the router
      require(msg.sender == invariantData.router, "#P:016");

      // Check that the router isnt accidentally locking funds in the contract
      require(msg.value == 0, "#P:017");

      // Check that router has liquidity
      uint256 balance = routerBalances[invariantData.router][invariantData.receivingAssetId];
      require(balance >= amount, "#P:018");

      // Store the transaction variants
      variantTransactionData[digest] = hashVariantTransactionData(amount, expiry, block.number);

      // Decrement the router liquidity
      // using unchecked because underflow protected against with require
      unchecked {
        routerBalances[invariantData.router][invariantData.receivingAssetId] = balance - amount;
      }
    }

    // Emit event
    TransactionData memory txData = TransactionData({
      receivingChainTxManagerAddress: invariantData.receivingChainTxManagerAddress,
      user: invariantData.user,
      router: invariantData.router,
      sendingAssetId: invariantData.sendingAssetId,
      receivingAssetId: invariantData.receivingAssetId,
      sendingChainFallback: invariantData.sendingChainFallback,
      callTo: invariantData.callTo,
      receivingAddress: invariantData.receivingAddress,
      callDataHash: invariantData.callDataHash,
      transactionId: invariantData.transactionId,
      sendingChainId: invariantData.sendingChainId,
      receivingChainId: invariantData.receivingChainId,
      amount: amount,
      expiry: expiry,
      preparedBlockNumber: block.number
    });
    emit TransactionPrepared(txData.user, txData.router, txData.transactionId, txData, msg.sender, encryptedCallData, encodedBid, bidSignature);
    return txData;
  }



    /**
    * @notice This function completes a crosschain transaction. When called on
    *         the receiving chain, the user reveals their signature on the
    *         transactionId and is sent the amount corresponding to the number
    *         of shares the router locked when calling `prepare`. The router 
    *         then uses this signature to unlock the corresponding funds on the 
    *         receiving chain, which are then added back to their available 
    *         liquidity. The user includes a relayer fee since it is not 
    *         assumed they will have gas on the receiving chain. This function 
    *         *must* be called before the transaction expiry has elapsed.
    * @param txData All of the data (invariant and variant) for a crosschain
    *               transaction. The variant data provided is checked against
    *               what was stored when the `prepare` function was called.
    * @param relayerFee The fee that should go to the relayer when they are
    *                   calling the function on the receiving chain for the user
    * @param signature The users signature on the transaction id + fee that
    *                  can be used by the router to unlock the transaction on 
    *                  the sending chain
    * @param callData The calldata to be sent to and executed by the 
    *                 `FulfillHelper`
    */
  function fulfill(
    TransactionData calldata txData,
    uint256 relayerFee,
    bytes calldata signature, // signature on fee + digest
    bytes calldata callData
  ) external override nonReentrant returns (TransactionData memory) {
    // Get the hash of the invariant tx data. This hash is the same
    // between sending and receiving chains. The variant data is stored
    // in the contract when `prepare` is called within the mapping.

    { // scope: validation and effects
      bytes32 digest = hashInvariantTransactionData(txData);

      // Make sure that the variant data matches what was stored
      require(variantTransactionData[digest] == hashVariantTransactionData(txData.amount, txData.expiry, txData.preparedBlockNumber), "#F:019");

      // Make sure the expiry has not elapsed
      require(txData.expiry >= block.timestamp, "#F:020");

      // Make sure the transaction wasn't already completed
      require(txData.preparedBlockNumber > 0, "#F:021");

      // Validate the user has signed
      require(recoverFulfillSignature(txData.transactionId, relayerFee, txData.receivingChainId, txData.receivingChainTxManagerAddress, signature) == txData.user, "#F:022");

      // Sanity check: fee <= amount. Allow `=` in case of only wanting to execute
      // 0-value crosschain tx, so only providing the fee amount
      require(relayerFee <= txData.amount, "#F:023");

      // Check provided callData matches stored hash
      require(keccak256(callData) == txData.callDataHash, "#F:024");

      // To prevent `fulfill` / `cancel` from being called multiple times, the
      // preparedBlockNumber is set to 0 before being hashed. The value of the
      // mapping is explicitly *not* zeroed out so users who come online without
      // a store can tell the difference between a transaction that has not been
      // prepared, and a transaction that was already completed on the receiver
      // chain.
      variantTransactionData[digest] = hashVariantTransactionData(txData.amount, txData.expiry, 0);
    }

    // Declare these variables for the event emission. Are only assigned
    // IFF there is an external call on the receiving chain
    bool success;
    bytes memory returnData;

    if (txData.sendingChainId == getChainId()) {
      // The router is completing the transaction, they should get the
      // amount that the user deposited credited to their liquidity
      // reserves.

      // Make sure that the user is not accidentally fulfilling the transaction
      // on the sending chain
      require(msg.sender == txData.router, "#F:016");

      // Complete tx to router for original sending amount
      routerBalances[txData.router][txData.sendingAssetId] += txData.amount;

    } else {
      (success, returnData) = _receivingChainFulfill(txData, relayerFee, callData);
    }

    // Emit event
    emit TransactionFulfilled(
      txData.user,
      txData.router,
      txData.transactionId,
      txData,
      relayerFee,
      signature,
      callData,
      success,
      returnData,
      msg.sender
    );

    return txData;
  }

  /**
    * @notice Any crosschain transaction can be cancelled after it has been
    *         created to prevent indefinite lock up of funds. After the
    *         transaction has expired, anyone can cancel it. Before the
    *         expiry, only the recipient of the funds on the given chain is
    *         able to cancel. On the sending chain, this means only the router
    *         is able to cancel before the expiry, while only the user can
    *         prematurely cancel on the receiving chain.
    * @param txData All of the data (invariant and variant) for a crosschain
    *               transaction. The variant data provided is checked against
    *               what was stored when the `prepare` function was called.
    * @param signature The user's signature that allows a transaction to be
    *                  cancelled by a relayer
    */
  function cancel(TransactionData calldata txData, bytes calldata signature)
    external
    override
    nonReentrant
    returns (TransactionData memory)
  {
    // Make sure params match against stored data
    // Also checks that there is an active transfer here
    // Also checks that sender or receiver chainID is this chainId (bc we checked it previously)

    // Get the hash of the invariant tx data. This hash is the same
    // between sending and receiving chains. The variant data is stored
    // in the contract when `prepare` is called within the mapping.
    bytes32 digest = hashInvariantTransactionData(txData);

    // Verify the variant data is correct
    require(variantTransactionData[digest] == hashVariantTransactionData(txData.amount, txData.expiry, txData.preparedBlockNumber), "#C:019");

    // Make sure the transaction wasn't already completed
    require(txData.preparedBlockNumber > 0, "#C:021");

    // To prevent `fulfill` / `cancel` from being called multiple times, the
    // preparedBlockNumber is set to 0 before being hashed. The value of the
    // mapping is explicitly *not* zeroed out so users who come online without
    // a store can tell the difference between a transaction that has not been
    // prepared, and a transaction that was already completed on the receiver
    // chain.
    variantTransactionData[digest] = hashVariantTransactionData(txData.amount, txData.expiry, 0);

    // Get chainId for gas
    uint256 _chainId = getChainId();

    // Return the appropriate locked funds
    if (txData.sendingChainId == _chainId) {
      // Sender side, funds must be returned to the user
      if (txData.expiry >= block.timestamp) {
        // Timeout has not expired and tx may only be cancelled by router
        // NOTE: no need to validate the signature here, since you are requiring
        // the router must be the sender when the cancellation is during the
        // fulfill-able window
        require(msg.sender == txData.router, "#C:025");
      }

      // Return users locked funds
      // NOTE: no need to check if amount > 0 because cant be prepared on
      // sending chain with 0 value
      LibAsset.transferAsset(txData.sendingAssetId, payable(txData.sendingChainFallback), txData.amount);

    } else {
      // Receiver side, router liquidity is returned
      if (txData.expiry >= block.timestamp) {
        // Timeout has not expired and tx may only be cancelled by user
        // Validate signature
        require(msg.sender == txData.user || recoverCancelSignature(txData.transactionId, _chainId, address(this), signature) == txData.user, "#C:022");

        // NOTE: there is no incentive here for relayers to submit this on
        // behalf of the user (i.e. fee not respected) because the user has not
        // locked funds on this contract. However, if the user reveals their
        // cancel signature to the router, they are incentivized to submit it
        // to unlock their own funds
      }

      // Return liquidity to router
      routerBalances[txData.router][txData.receivingAssetId] += txData.amount;
    }

    // Emit event
    emit TransactionCancelled(txData.user, txData.router, txData.transactionId, txData, msg.sender);

    // Return
    return txData;
  }

  //////////////////////////
  /// Private functions ///
  //////////////////////////

  /**
    * @notice Contains the logic to verify + increment a given routers liquidity
    * @param amount The amount of liquidity to add for the router
    * @param assetId The address (or `address(0)` if native asset) of the
    *                asset you're adding liquidity for
    * @param router The router you are adding liquidity on behalf of
    */
  function _addLiquidityForRouter(
    uint256 amount,
    address assetId,
    address router
  ) internal {
    // Sanity check: router is sensible
    require(router != address(0), "#AL:001");

    // Sanity check: nonzero amounts
    require(amount > 0, "#AL:002");

    // Router is approved
    require(isRouterOwnershipRenounced() || approvedRouters[router], "#AL:003");

    // Asset is approved
    require(isAssetOwnershipRenounced() || approvedAssets[assetId], "#AL:004");

    // Update the router balances
    routerBalances[router][assetId] += amount;

    // Transfer funds to contract
    amount = transferAssetToContract(assetId, amount);

    // Emit event
    emit LiquidityAdded(router, assetId, amount, msg.sender);
  }

  /**
   * @notice Handles transferring funds from msg.sender to the
   *         transaction manager contract. Used in prepare, addLiquidity
   * @param assetId The address to transfer
   * @param specifiedAmount The specified amount to transfer. May not be the 
   *                        actual amount transferred (i.e. fee on transfer 
   *                        tokens)
   */
  function transferAssetToContract(address assetId, uint256 specifiedAmount) internal returns (uint256) {
    uint256 trueAmount = specifiedAmount;

    // Validate correct amounts are transferred
    if (LibAsset.isNativeAsset(assetId)) {
      require(msg.value == specifiedAmount, "#TA:005");
    } else {
      uint256 starting = LibAsset.getOwnBalance(assetId);
      require(msg.value == 0, "#TA:006");
      LibAsset.transferFromERC20(assetId, msg.sender, address(this), specifiedAmount);
      // Calculate the *actual* amount that was sent here
      trueAmount = LibAsset.getOwnBalance(assetId) - starting;
    }

    return trueAmount;
  }

<<<<<<< HEAD
  /**
    * @notice Recovers the signer from the signature provided by the user
    * @param transactionId Transaction identifier of tx being recovered
    * @param signature The signature you are recovering the signer from
    */
  function recoverCancelSignature(bytes32 transactionId, bytes calldata signature) internal pure returns (address) {
=======
  /// @notice Recovers the signer from the signature provided by the user
  /// @param transactionId Transaction identifier of tx being recovered
  /// @param signature The signature you are recovering the signer from
  function recoverCancelSignature(
    bytes32 transactionId,
    uint256 receivingChainId,
    address receivingChainTxManagerAddress,
    bytes calldata signature
  ) internal pure returns (address) {
>>>>>>> 8acf397d
    // Create the signed payload
    SignedCancelData memory payload = SignedCancelData({
      transactionId: transactionId,
      functionIdentifier: "cancel",
      receivingChainId: receivingChainId,
      receivingChainTxManagerAddress: receivingChainTxManagerAddress
    });

    // Recover
    return recoverSignature(abi.encode(payload), signature);
  }

  /**
    * @notice Recovers the signer from the signature provided by the user
    * @param transactionId Transaction identifier of tx being recovered
    * @param relayerFee The fee paid to the relayer for submitting the
    *                   tx on behalf of the user.
    * @param signature The signature you are recovering the signer from
    */
  function recoverFulfillSignature(
    bytes32 transactionId,
    uint256 relayerFee,
    uint256 receivingChainId,
    address receivingChainTxManagerAddress,
    bytes calldata signature
  ) internal pure returns (address) {
    // Create the signed payload
    SignedFulfillData memory payload = SignedFulfillData({
      transactionId: transactionId,
      relayerFee: relayerFee,
      functionIdentifier: "fulfill",
      receivingChainId: receivingChainId,
      receivingChainTxManagerAddress: receivingChainTxManagerAddress
    });

    // Recover
    return recoverSignature(abi.encode(payload), signature);
  }

  /**
    * @notice Holds the logic to recover the signer from an encoded payload.
    *         Will hash and convert to an eth signed message.
    * @param encodedPayload The payload that was signed
    * @param signature The signature you are recovering the signer from
    */
  function recoverSignature(bytes memory encodedPayload, bytes calldata  signature) internal pure returns (address) {
    // Recover
    return ECDSA.recover(
      ECDSA.toEthSignedMessageHash(keccak256(encodedPayload)),
      signature
    );
  }

  /**
    * @notice Returns the hash of only the invariant portions of a given
    *         crosschain transaction
    * @param txData TransactionData to hash
    */
  function hashInvariantTransactionData(TransactionData calldata txData) internal pure returns (bytes32) {
    InvariantTransactionData memory invariant = InvariantTransactionData({
      receivingChainTxManagerAddress: txData.receivingChainTxManagerAddress,
      user: txData.user,
      router: txData.router,
      sendingAssetId: txData.sendingAssetId,
      receivingAssetId: txData.receivingAssetId,
      sendingChainFallback: txData.sendingChainFallback,
      callTo: txData.callTo,
      receivingAddress: txData.receivingAddress,
      sendingChainId: txData.sendingChainId,
      receivingChainId: txData.receivingChainId,
      callDataHash: txData.callDataHash,
      transactionId: txData.transactionId
    });
    return keccak256(abi.encode(invariant));
  }

  /**
    * @notice Returns the hash of only the variant portions of a given
    *         crosschain transaction
    * @param amount amount to hash
    * @param expiry expiry to hash
    * @param preparedBlockNumber preparedBlockNumber to hash
    * @return Hash of the variant data
    *
    */
  function hashVariantTransactionData(uint256 amount, uint256 expiry, uint256 preparedBlockNumber) internal pure returns (bytes32) {
    VariantTransactionData memory variant = VariantTransactionData({
      amount: amount,
      expiry: expiry,
      preparedBlockNumber: preparedBlockNumber
    });
    return keccak256(abi.encode(variant));
  }

  /**
   * @notice Handles the receiving-chain fulfillment. This function should
   *         pay the relayer and either send funds to the specified address
   *         or execute the calldata. Will return a tuple of boolean,bytes
   *         indicating the success and return data of the external call.
   * @dev Separated from fulfill function to avoid stack too deep errors
   *
   * @param txData The TransactionData that needs to be fulfilled
   * @param relayerFee The fee to be paid to the relayer for submission
   * @param callData The data to be executed on the receiving chain
   *
   * @return Tuple representing (success, returnData) of the external call
   */
  function _receivingChainFulfill(
    TransactionData calldata txData,
    uint256 relayerFee,
    bytes calldata callData
  ) internal returns (bool, bytes memory) {
    // The user is completing the transaction, they should get the
    // amount that the router deposited less fees for relayer.

    // Get the amount to send
    uint256 toSend;
    unchecked {
      toSend = txData.amount - relayerFee;
    }

    // Send the relayer the fee
    if (relayerFee > 0) {
      LibAsset.transferAsset(txData.receivingAssetId, payable(msg.sender), relayerFee);
    }

    // Handle receiver chain external calls if needed
    if (txData.callTo == address(0)) {
      // No external calls, send directly to receiving address
      if (toSend > 0) {
        LibAsset.transferAsset(txData.receivingAssetId, payable(txData.receivingAddress), toSend);
      }
      return (false, new bytes(0));
    } else {
      // Handle external calls with a fallback to the receiving
      // address in case the call fails so the funds dont remain
      // locked.

      bool isNativeAsset = LibAsset.isNativeAsset(txData.receivingAssetId);

      // First, transfer the funds to the helper if needed
      if (!isNativeAsset && toSend > 0) {
        LibAsset.transferERC20(txData.receivingAssetId, address(interpreter), toSend);
      }

      // Next, call `execute` on the helper. Helpers should internally
      // track funds to make sure no one user is able to take all funds
      // for tx, and handle the case of reversions
      return interpreter.execute{ value: isNativeAsset ? toSend : 0}(
        txData.transactionId,
        payable(txData.callTo),
        txData.receivingAssetId,
        payable(txData.receivingAddress),
        toSend,
        callData
      );
    }
  }
}<|MERGE_RESOLUTION|>--- conflicted
+++ resolved
@@ -676,14 +676,6 @@
     return trueAmount;
   }
 
-<<<<<<< HEAD
-  /**
-    * @notice Recovers the signer from the signature provided by the user
-    * @param transactionId Transaction identifier of tx being recovered
-    * @param signature The signature you are recovering the signer from
-    */
-  function recoverCancelSignature(bytes32 transactionId, bytes calldata signature) internal pure returns (address) {
-=======
   /// @notice Recovers the signer from the signature provided by the user
   /// @param transactionId Transaction identifier of tx being recovered
   /// @param signature The signature you are recovering the signer from
@@ -693,7 +685,6 @@
     address receivingChainTxManagerAddress,
     bytes calldata signature
   ) internal pure returns (address) {
->>>>>>> 8acf397d
     // Create the signed payload
     SignedCancelData memory payload = SignedCancelData({
       transactionId: transactionId,
