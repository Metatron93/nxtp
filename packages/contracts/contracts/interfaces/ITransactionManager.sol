--- conflicted
+++ resolved
@@ -107,17 +107,11 @@
     address caller
   );
 
-<<<<<<< HEAD
-=======
   // Getters
   function getChainId() external view returns (uint256);
 
   function getStoredChainId() external view returns (uint256);
 
-  // Helper methods
-  function renounced() external returns (bool);
-
->>>>>>> 22d217dc
   // Owner only methods
   function addRouter(address router) external;
 
