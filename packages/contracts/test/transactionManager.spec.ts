--- conflicted
+++ resolved
@@ -219,11 +219,7 @@
     expect(finalBalance).to.be.eq(
       assetId !== AddressZero
         ? expectedBalance
-<<<<<<< HEAD
-        : expectedBalance.sub(receipt.cumulativeGasUsed!.mul(receipt.effectiveGasPrice!)),
-=======
-        : expectedBalance.sub(receipt.cumulativeGasUsed!.mul(receipt.effectiveGasPrice)),
->>>>>>> e39018f6
+        : expectedBalance.sub(receipt.cumulativeGasUsed.mul(receipt.effectiveGasPrice)),
     );
   };
 
@@ -297,11 +293,7 @@
     const expected = initialPreparerAmount.sub(record.amount);
     expect(finalPreparerAmount).to.be.eq(
       transaction.sendingAssetId === AddressZero && userSending
-<<<<<<< HEAD
         ? expected.sub(receipt.effectiveGasPrice.mul(receipt.cumulativeGasUsed))
-=======
-        ? expected.sub(receipt.effectiveGasPrice!.mul(receipt.cumulativeGasUsed!))
->>>>>>> e39018f6
         : expected,
     );
 
@@ -401,20 +393,12 @@
       const finalRelayer = await getOnchainBalance(transaction.receivingAssetId, submitter.address, ethers.provider);
       expect(finalRelayer).to.be.eq(
         transaction.receivingAssetId === AddressZero
-<<<<<<< HEAD
           ? expectedRelayer.sub(receipt.effectiveGasPrice.mul(receipt.gasUsed))
-=======
-          ? expectedRelayer.sub(receipt.effectiveGasPrice.mul(receipt.gasUsed!))
->>>>>>> e39018f6
           : expectedRelayer,
       );
     }
 
-<<<<<<< HEAD
     const gas = receipt.effectiveGasPrice.mul(receipt.gasUsed).toString();
-=======
-    const gas = receipt.effectiveGasPrice.mul(receipt.gasUsed!).toString();
->>>>>>> e39018f6
 
     if (callData == EmptyBytes) {
       expect(finalIncreased).to.be.eq(
